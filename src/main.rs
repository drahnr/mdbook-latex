extern crate md2tex;
extern crate mdbook;
extern crate serde;
#[macro_use]
extern crate serde_derive;
extern crate tectonic;

use md2tex::markdown_to_tex;
use mdbook::book::BookItem;
use mdbook::renderer::RenderContext;
<<<<<<< HEAD
use std::fs::{self, File};
use std::io::{self, Write};
use std::path::Path;
use pulldown_cmark::{Event, Options, Parser, Tag, LinkType, CowStr};
use pulldown_cmark_to_cmark::cmark;
=======
use pulldown_cmark::{Event, Options, Parser, Tag};
use std::fs::{self, File};
use std::io::{self, Write};
use std::path::Path;
>>>>>>> b76d4e9a

// config definition.
#[derive(Debug, Serialize, Deserialize)]
#[serde(default, rename_all = "kebab-case")]
pub struct LatexConfig {
    // Chapters that will not be exported.
    pub ignores: Vec<String>,

    // Output latex file.
    pub latex: bool,

    // Output PDF.
    pub pdf: bool,

    // Output markdown file.
    pub markdown: bool,

    // Use user's LaTeX template file instead of default (template.tex).
    pub custom_template: Option<String>,

    // Date to be used in the LaTeX \date{} macro
    pub date: Option<String>,
}

impl Default for LatexConfig {
    fn default() -> Self {
        Self {
            ignores: Default::default(),
            latex: true,
            pdf: false,
            markdown: false,
            custom_template: None,
            date: Some(r#"\today"#.to_string()),
        }
    }
}

fn main() -> io::Result<()> {
    let mut stdin = io::stdin();

    // Get markdown source from the mdbook command via stdin
    let ctx = RenderContext::from_json(&mut stdin).unwrap();


    // Get configuration options from book.toml.
<<<<<<< HEAD
    let cfg: LatexConfig = ctx.config
                              .get_deserialized_opt("output.latex")
                              .unwrap_or_default().unwrap();
=======
    let cfg: LatexConfig = ctx
        .config
        .get_deserialized_opt("output.latex")
        .expect("Error reading \"output.latex\" configuration")
        .unwrap_or_default();
>>>>>>> b76d4e9a

    //if !cfg.latex && !cfg.pdf && !cfg.markdown {
    //Err("No configurations selected.")
    //}

    // Read book's config values (title, authors).
    let title = ctx.config.book.title.clone().unwrap();
    let authors = ctx.config.book.authors.join(" \\and ");

<<<<<<< HEAD

    // Copy template data into memory.
    let mut template = if let Some(custom_template) = cfg.custom_template {
            let mut custom_template_path = ctx.root.clone();
            custom_template_path.push(custom_template);
            fs::read_to_string(custom_template_path)?
        } else {
            include_str!("template.tex").to_string()
        };
=======
    let date = cfg.date.unwrap_or_default();

    // Copy template data into memory.
    let mut template = if let Some(custom_template) = cfg.custom_template {
        let mut custom_template_path = ctx.root;
        custom_template_path.push(custom_template);
        std::fs::read_to_string(custom_template_path)?
    } else {
        include_str!("template.tex").to_string()
    };
>>>>>>> b76d4e9a

    // Add title and author information.
    template = template.replace(r"\title{}", &format!("\\title{{{}}}", title));
    template = template.replace(r"\author{}", &format!("\\author{{{}}}", authors));
    template = template.replace(r"\date{}", &format!("\\date{{{}}}", date));

    let mut latex = String::new();

    // Iterate through markdown source and push the chapters onto one single string.
    let mut content = String::new();
    for item in ctx.book.iter() {

        // Iterate through each chapter.
        if let BookItem::Chapter(ref ch) = *item {
            if cfg.ignores.contains(&ch.name) {
                continue;
            }

            // Add chapter path to relative links.
            content.push_str(&traverse_markdown(&ch.content, &ch.path.parent().unwrap(), &ctx));
        }
    }

    // println!("{}", content);
    if cfg.markdown {
        // Output markdown file.
        output_markdown(".md".to_string(), title.clone(), &content, &ctx.destination);
    }

    if cfg.latex || cfg.pdf {
        // convert markdown data to LaTeX
<<<<<<< HEAD
        latex.push_str(&markdown_to_tex(content.to_string()));
        //println!("latex: {}", latex);
=======
        latex.push_str(&markdown_to_tex(content));
        println!("latex: {}", latex);
>>>>>>> b76d4e9a

        // Insert new LaTeX data into template after "%% mdbook-latex begin".
        let begin = "mdbook-latex begin";
        let pos = template.find(&begin).unwrap() + begin.len();
        template.insert_str(pos, &latex);
    }

    if cfg.latex {
        // Output latex file.
        output_markdown(
            ".tex".to_string(),
            title.clone(),
            &template,
            &ctx.destination,
        );
    }

    // Output PDF file.
    if cfg.pdf {
        // Write PDF with tectonic.
        println!("Writing PDF with Tectonic...");
        let pdf_data: Vec<u8> = tectonic::latex_to_pdf(&template).expect("processing failed");
        println!("Output PDF size is {} bytes", pdf_data.len());

        let mut pos = 0;

        let mut file_pdf = title;
        file_pdf.push_str(".pdf");
        let mut buffer = File::create(&file_pdf)?;

        while pos < pdf_data.len() {
            let bytes_written = buffer.write(&pdf_data[pos..])?;
            pos += bytes_written;
        }
    }

    Ok(())
}

/// Output plain text file.
///
/// Used for writing markdown and latex data to files.
fn output_markdown<P: AsRef<Path>>(
    extension: String,
    mut filename: String,
    data: &str,
    destination: P,
) {
    filename.push_str(&extension);
    let path = Path::new(&filename);
    let display = path.display();

    // Create output directory/file.
    let _ = fs::create_dir_all(destination);

    let mut file = match File::create(&path) {
        Err(why) => panic!("Couldn't create {}: {}", display, why),
        Ok(file) => file,
    };

    // Write to file.
    match file.write_all(data.as_bytes()) {
        Err(why) => panic!("Couldn't write to {}: {}", display, why),
        Ok(_) => println!("Successfully wrote to {}", display),
    }
}

/// This Function parses the markdown file, alters some elements and writes it back to markdown.
///
<<<<<<< HEAD
/// Changes done:
///   * change image paths to be relative to images
///   * copy the image files into the images directory in the target directory
fn traverse_markdown(content: &str, chapter_path: &Path, context: &RenderContext) -> String {
    let parser = Parser::new_ext(content, Options::all());
    let parser = parser.map(|event| match event {
            Event::Start(Tag::Image(link_type, path, title)) => {
                //Event::Start(Tag::Image(link_type, imagepathcowstr, title))
                Event::Start(parse_image_tag(link_type, path, title, chapter_path, context))
            },
            Event::End(Tag::Image(link_type, path, title)) => {
                //Event::Start(Tag::Image(link_type, imagepathcowstr, title))
                Event::End(parse_image_tag(link_type, path, title, chapter_path, context))
            },
            _ => event,
        });
    let mut new_content = String::new();

    cmark(parser, &mut new_content, None).expect("failed to convert back to markdown");
    return new_content;
}

fn parse_image_tag<'a> (link_type: LinkType, path: CowStr<'a>, title: CowStr<'a>, chapter_path: &'a Path, context: &'a RenderContext) -> Tag <'a> {
    //! Take the values of a Tag::Image and create a new Tag::Image
    //! while simplyfying the path and also copying the image file to the target directory

    // cleaning and converting the path found.
    let pathstr: String = path.replace("./", "");
    let imagefn = Path::new(&pathstr);
    // creating the source path of the mdbook
    let source = context.root.join(context.config.book.src.clone());
    // creating the relative path of the image by prepending the chapterpath

    let relpath = chapter_path.join(imagefn);
    // creating the path of the imagesource
    let sourceimage = source.join(&relpath);
    // creating the relative path for the image tag in markdown
    let imagepath = Path::new("images").join(&relpath);
    // creating the path where the image will be copied to
    let targetimage = context.destination.join(&imagepath);

    // creating the directory if neccessary
    fs::create_dir_all(targetimage.parent().unwrap()).expect("Failed to create the directories");
    // copy the image
    fs::copy(&sourceimage, &targetimage).expect("Failed to copy the image");
    // create the new image
    let imagepathc:String = imagepath.to_str().unwrap().into();
    Tag::Image(link_type, imagepathc.into(), title)

=======
fn relative_path(content: &str, chapter_path: &Path) -> String {
    let mut new_content = String::from(content);
    let mut new_path = String::new();
    let parser = Parser::new_ext(content, Options::empty());
    for event in parser {
        if let Event::Start(Tag::Image(_, path, _)) = event {
            new_path.push_str(chapter_path.to_str().unwrap());
            new_path.push_str("/");
            new_path.push_str(&path.clone().into_string());
            new_content = content.replace(&path.into_string(), &new_path);
        }
    }

    new_content
>>>>>>> b76d4e9a
}

#[cfg(test)]
mod test {
    use super::*;
    use std::path::PathBuf;
<<<<<<< HEAD
    use std::fs::OpenOptions;
=======
>>>>>>> b76d4e9a

    #[test]
    fn test_traverse_markdown() {
        let imgpath = Path::new("/tmp/test/src/chap/xyz.png");
        // create a temporary directory in /tmp/
        fs::create_dir_all(imgpath.parent().unwrap()).expect("failure while creating testdirs");
        // touch the mock png file
        let _ = match OpenOptions::new().create(true).write(true).open(imgpath) {
            Ok(_) => Ok(()),
            Err(e) => Err(e),
        };
        let content = "![123](./xyz.png)";
        let path = PathBuf::from(r"chap/");
        let context = RenderContext::new(
            Path::new("/tmp/test/"),
            mdbook::book::Book::new(),
            mdbook::Config::default(),
            Path::new("/tmp/dest/")
        );
        let new_content = traverse_markdown(content, &path, &context);
        assert_eq!("![123](images/chap/xyz.png)", new_content);
        let respath = Path::new("/tmp/dest/images/chap/xyz.png");
        assert!(respath.exists());

        fs::remove_dir_all("/tmp/test").unwrap();
        fs::remove_dir_all("/tmp/dest").unwrap();
    }
}<|MERGE_RESOLUTION|>--- conflicted
+++ resolved
@@ -8,18 +8,11 @@
 use md2tex::markdown_to_tex;
 use mdbook::book::BookItem;
 use mdbook::renderer::RenderContext;
-<<<<<<< HEAD
 use std::fs::{self, File};
 use std::io::{self, Write};
 use std::path::Path;
 use pulldown_cmark::{Event, Options, Parser, Tag, LinkType, CowStr};
 use pulldown_cmark_to_cmark::cmark;
-=======
-use pulldown_cmark::{Event, Options, Parser, Tag};
-use std::fs::{self, File};
-use std::io::{self, Write};
-use std::path::Path;
->>>>>>> b76d4e9a
 
 // config definition.
 #[derive(Debug, Serialize, Deserialize)]
@@ -65,17 +58,11 @@
 
 
     // Get configuration options from book.toml.
-<<<<<<< HEAD
-    let cfg: LatexConfig = ctx.config
-                              .get_deserialized_opt("output.latex")
-                              .unwrap_or_default().unwrap();
-=======
     let cfg: LatexConfig = ctx
         .config
         .get_deserialized_opt("output.latex")
         .expect("Error reading \"output.latex\" configuration")
         .unwrap_or_default();
->>>>>>> b76d4e9a
 
     //if !cfg.latex && !cfg.pdf && !cfg.markdown {
     //Err("No configurations selected.")
@@ -84,8 +71,6 @@
     // Read book's config values (title, authors).
     let title = ctx.config.book.title.clone().unwrap();
     let authors = ctx.config.book.authors.join(" \\and ");
-
-<<<<<<< HEAD
 
     // Copy template data into memory.
     let mut template = if let Some(custom_template) = cfg.custom_template {
@@ -95,18 +80,6 @@
         } else {
             include_str!("template.tex").to_string()
         };
-=======
-    let date = cfg.date.unwrap_or_default();
-
-    // Copy template data into memory.
-    let mut template = if let Some(custom_template) = cfg.custom_template {
-        let mut custom_template_path = ctx.root;
-        custom_template_path.push(custom_template);
-        std::fs::read_to_string(custom_template_path)?
-    } else {
-        include_str!("template.tex").to_string()
-    };
->>>>>>> b76d4e9a
 
     // Add title and author information.
     template = template.replace(r"\title{}", &format!("\\title{{{}}}", title));
@@ -138,13 +111,7 @@
 
     if cfg.latex || cfg.pdf {
         // convert markdown data to LaTeX
-<<<<<<< HEAD
-        latex.push_str(&markdown_to_tex(content.to_string()));
-        //println!("latex: {}", latex);
-=======
         latex.push_str(&markdown_to_tex(content));
-        println!("latex: {}", latex);
->>>>>>> b76d4e9a
 
         // Insert new LaTeX data into template after "%% mdbook-latex begin".
         let begin = "mdbook-latex begin";
@@ -214,7 +181,6 @@
 
 /// This Function parses the markdown file, alters some elements and writes it back to markdown.
 ///
-<<<<<<< HEAD
 /// Changes done:
 ///   * change image paths to be relative to images
 ///   * copy the image files into the images directory in the target directory
@@ -263,33 +229,13 @@
     // create the new image
     let imagepathc:String = imagepath.to_str().unwrap().into();
     Tag::Image(link_type, imagepathc.into(), title)
-
-=======
-fn relative_path(content: &str, chapter_path: &Path) -> String {
-    let mut new_content = String::from(content);
-    let mut new_path = String::new();
-    let parser = Parser::new_ext(content, Options::empty());
-    for event in parser {
-        if let Event::Start(Tag::Image(_, path, _)) = event {
-            new_path.push_str(chapter_path.to_str().unwrap());
-            new_path.push_str("/");
-            new_path.push_str(&path.clone().into_string());
-            new_content = content.replace(&path.into_string(), &new_path);
-        }
-    }
-
-    new_content
->>>>>>> b76d4e9a
 }
 
 #[cfg(test)]
 mod test {
     use super::*;
     use std::path::PathBuf;
-<<<<<<< HEAD
     use std::fs::OpenOptions;
-=======
->>>>>>> b76d4e9a
 
     #[test]
     fn test_traverse_markdown() {
